--- conflicted
+++ resolved
@@ -140,17 +140,8 @@
         self.use_sentence_transformers_multi_process = (
             use_sentence_transformers_multi_process
         )
-<<<<<<< HEAD
-        self.model = SentenceTransformer(
-            model_name,
-            cache_folder=model_path,
-            device=self.get_device(),
-            trust_remote_code=trust_remote_code,
-            local_files_only=ST_LOCAL_FILES_ONLY,
-=======
         self.available_devices = self.get_devices(
             workers, self.use_sentence_transformers_multi_process
->>>>>>> 23239a4d
         )
         self.logger.info(
             f"Sentence transformer vectorizer running with model_name={model_name}, cache_folder={model_path} trust_remote_code:{trust_remote_code}"
@@ -162,6 +153,7 @@
                 cache_folder=model_path,
                 device=device,
                 trust_remote_code=trust_remote_code,
+                local_files_only=ST_LOCAL_FILES_ONLY,
             )
             model.eval()  # make sure we're in inference mode, not training
             self.workers.append(model)
@@ -358,6 +350,7 @@
 
 
 class HFModel:
+
     def __init__(self, cuda_support: bool, cuda_core: str, trust_remote_code: bool):
         super().__init__()
         self.model = None
@@ -430,6 +423,7 @@
 
 
 class DPRModel(HFModel):
+
     def __init__(
         self,
         architecture: str,
@@ -462,6 +456,7 @@
 
 
 class T5Model(HFModel):
+
     def __init__(self, cuda_support: bool, cuda_core: str, trust_remote_code: bool):
         super().__init__(cuda_support, cuda_core)
         self.model = None
@@ -503,6 +498,7 @@
 
 
 class ModelFactory:
+
     @staticmethod
     def model(
         model_type,
